#
# This file is part of LiteX.
#
# Copyright (c) 2020-2022 Florent Kermarrec <florent@enjoy-digital.fr>
# Copyright (c) 2020-2022 Dolu1990 <charles.papon.90@gmail.com>
# SPDX-License-Identifier: BSD-2-Clause

import os
import hashlib
import subprocess

from migen import *

from litex import get_data_mod
from litex.soc.interconnect import axi
from litex.soc.interconnect.csr import *
from litex.soc.cores.cpu import CPU, CPU_GCC_TRIPLE_RISCV32, CPU_GCC_TRIPLE_RISCV64

class Open(Signal): pass

# Variants -----------------------------------------------------------------------------------------

CPU_VARIANTS = {
    "standard": "NaxRiscv",
}

# NaxRiscv -----------------------------------------------------------------------------------------

class NaxRiscv(CPU):
    category             = "softcore"
    family               = "riscv"
    name                 = "naxriscv"
    human_name           = "NaxRiscv"
    variants             = CPU_VARIANTS
    data_width           = 32
    endianness           = "little"
    gcc_triple           = CPU_GCC_TRIPLE_RISCV32
    linker_output_format = "elf32-littleriscv"
    nop                  = "nop"
    io_regions           = {0x8000_0000: 0x8000_0000} # Origin, Length.

    # Default parameters.
    with_fpu         = False
    with_rvc         = False
    scala_args       = []
    scala_files      = ["gen.scala"]
    netlist_name     = None
    scala_paths      = []
    xlen             = 32
    jtag_tap         = False
    jtag_instruction = False

    # ABI.
    @staticmethod
    def get_abi():
        abi = "lp64" if NaxRiscv.xlen == 64 else "ilp32"
        if NaxRiscv.with_fpu:
            abi +="d"
        return abi

    # Arch.
    @staticmethod
    def get_arch():
        arch = f"rv{NaxRiscv.xlen}ima"
        if NaxRiscv.with_fpu:
            arch += "fd"
        if NaxRiscv.with_rvc:
            arch += "c"
        return arch

    # Memory Mapping.
    @property
    def mem_map(self):
        return {
            "rom":      0x0000_0000,
            "sram":     0x1000_0000,
            "main_ram": 0x4000_0000,
            "csr":      0xf000_0000,
            "clint":    0xf001_0000,
            "plic":     0xf0c0_0000,
        }

    # GCC Flags.
    @property
    def gcc_flags(self):
        flags =  f" -march={NaxRiscv.get_arch()} -mabi={NaxRiscv.get_abi()}"
        flags += f" -D__NaxRiscv__"
        flags += f" -DUART_POLLING"
        return flags


    # Command line configuration arguments.
    @staticmethod
    def args_fill(parser):
        cpu_group = parser.add_argument_group(title="CPU options")
        cpu_group.add_argument("--scala-file",    action="append",     help="Specify the scala files used to configure NaxRiscv.")
        cpu_group.add_argument("--scala-args",    action="append",     help="Add arguements for the scala run time. Ex : --scala-args 'rvc=true,mmu=false'")
        cpu_group.add_argument("--xlen",          default=32,          help="Specify the RISC-V data width.")
        cpu_group.add_argument("--with-jtag-tap", action="store_true", help="Add a embedded JTAG tap for debugging")
        cpu_group.add_argument("--with-jtag-instruction", action="store_true", help="Add a JTAG instruction port which implement tunneling for debugging (TAP not included)")
        cpu_group.add_argument("--update-repo",   default="recommended", choices=["latest","wipe+latest","recommended","wipe+recommended","no"], help="Specify how the NaxRiscv & SpinalHDL repo should be updated (latest: update to HEAD, recommended: Update to known compatible version, no: Don't update, wipe+*: Do clean&reset before checkout)")
        cpu_group.add_argument("--no-netlist-cache", action="store_true", help="Always (re-)build the netlist")

    @staticmethod
    def args_read(args):
        print(args)
        NaxRiscv.jtag_tap = args.with_jtag_tap
        NaxRiscv.jtag_instruction = args.with_jtag_instruction
        NaxRiscv.update_repo = args.update_repo
        NaxRiscv.no_netlist_cache = args.no_netlist_cache
        if args.scala_file:
            NaxRiscv.scala_files = args.scala_file
        if args.scala_args:
            NaxRiscv.scala_args = args.scala_args
            print(args.scala_args)
        if args.xlen:
            xlen = int(args.xlen)
            NaxRiscv.xlen                 = xlen
            NaxRiscv.data_width           = xlen
            NaxRiscv.gcc_triple           = CPU_GCC_TRIPLE_RISCV64
            NaxRiscv.linker_output_format = f"elf{xlen}-littleriscv"


    def __init__(self, platform, variant):
        self.platform         = platform
        self.variant          = "standard"
        self.human_name       = self.human_name
        self.reset            = Signal()
        self.interrupt        = Signal(32)
        self.ibus             = ibus = axi.AXILiteInterface(address_width=32, data_width=32)
        self.dbus             = dbus = axi.AXILiteInterface(address_width=32, data_width=32)

        self.periph_buses     = [ibus, dbus] # Peripheral buses (Connected to main SoC's bus).
        self.memory_buses     = []           # Memory buses (Connected directly to LiteDRAM).

        # # #

        # CPU Instance.
        self.cpu_params = dict(
            # Clk/Rst.
            i_clk   = ClockSignal("sys"),
            i_reset = ResetSignal("sys") | self.reset,

            # Interrupt.
            i_peripheral_interrupt = self.interrupt, # FIXME: Check what is expected. => interrupt(0) is dummy and should not be used (PLIC stuff), need to reserve interrupt(0)

            # Peripheral Instruction Bus (AXI Lite Slave).
            o_peripheral_ibus_arvalid = ibus.ar.valid,
            i_peripheral_ibus_arready = ibus.ar.ready,
            o_peripheral_ibus_araddr  = ibus.ar.addr,
            o_peripheral_ibus_arprot  = Open(),
            i_peripheral_ibus_rvalid  = ibus.r.valid,
            o_peripheral_ibus_rready  = ibus.r.ready,
            i_peripheral_ibus_rdata   = ibus.r.data,
            i_peripheral_ibus_rresp   = ibus.r.resp,

            # Peripheral Memory Bus (AXI Lite Slave).
            o_peripheral_dbus_awvalid = dbus.aw.valid,
            i_peripheral_dbus_awready = dbus.aw.ready,
            o_peripheral_dbus_awaddr  = dbus.aw.addr,
            o_peripheral_dbus_awprot  = Open(),
            o_peripheral_dbus_wvalid  = dbus.w.valid,
            i_peripheral_dbus_wready  = dbus.w.ready,
            o_peripheral_dbus_wdata   = dbus.w.data,
            o_peripheral_dbus_wstrb   = dbus.w.strb,
            i_peripheral_dbus_bvalid  = dbus.b.valid,
            o_peripheral_dbus_bready  = dbus.b.ready,
            i_peripheral_dbus_bresp   = dbus.b.resp,
            o_peripheral_dbus_arvalid = dbus.ar.valid,
            i_peripheral_dbus_arready = dbus.ar.ready,
            o_peripheral_dbus_araddr  = dbus.ar.addr,
            o_peripheral_dbus_arprot  = Open(),
            i_peripheral_dbus_rvalid  = dbus.r.valid,
            o_peripheral_dbus_rready  = dbus.r.ready,
            i_peripheral_dbus_rdata   = dbus.r.data,
            i_peripheral_dbus_rresp   = dbus.r.resp,
        )

    def set_reset_address(self, reset_address):
        self.reset_address = reset_address

    @staticmethod
    def find_scala_files():
        vdir = get_data_mod("cpu", "naxriscv").data_location
        for file in NaxRiscv.scala_files:
            if os.path.exists(file):
                NaxRiscv.scala_paths.append(os.path.abspath(file))
            else:
                path = os.path.join(vdir, "configs", file)
                if os.path.exists(path):
                    NaxRiscv.scala_paths.append(path)
                else:
                    raise Exception(f"Can't find NaxRiscv's {file}")

    # Cluster Name Generation.
    @staticmethod
    def generate_netlist_name(reset_address):
        md5_hash = hashlib.md5()
        md5_hash.update(str(reset_address).encode('utf-8'))
        md5_hash.update(str(NaxRiscv.xlen).encode('utf-8'))
        md5_hash.update(str(NaxRiscv.jtag_tap).encode('utf-8'))
        md5_hash.update(str(NaxRiscv.jtag_instruction).encode('utf-8'))
        md5_hash.update(str(NaxRiscv.memory_regions).encode('utf-8'))
        for args in NaxRiscv.scala_args:
            md5_hash.update(args.encode('utf-8'))
        for file in NaxRiscv.scala_paths:
            a_file = open(file, "rb")
            content = a_file.read()
            md5_hash.update(content)

        digest = md5_hash.hexdigest()
        NaxRiscv.netlist_name = "NaxRiscvLitex_" + digest


    @staticmethod
    def git_setup(name, dir, repo, branch, hash):
        if not os.path.exists(dir):
            # Clone Repo.
            print(f"Cloning {name} Git repository...")
            subprocess.check_call("git clone {url} {options}".format(
                url     = repo,
                options = dir
            ), shell=True)
            # Use specific SHA1 (Optional).
        print(f"Updating {name} Git repository...")
        os.chdir(os.path.join(dir))
        wipe_cmd = "&& git clean --force -d -x && git reset --hard" if "wipe" in NaxRiscv.update_repo else ""
        checkout_cmd = f"&& git checkout {hash}" if hash is not None else ""
        subprocess.check_call(f"cd {dir} {wipe_cmd} && git checkout {branch} && git pull {checkout_cmd}", shell=True)

    # Netlist Generation.
    @staticmethod
    def generate_netlist(reset_address):
        vdir = get_data_mod("cpu", "naxriscv").data_location
        ndir = os.path.join(vdir, "ext", "NaxRiscv")
        sdir = os.path.join(vdir, "ext", "SpinalHDL")

<<<<<<< HEAD
        NaxRiscv.git_setup("NaxRiscv", ndir, "https://github.com/SpinalHDL/NaxRiscv.git"  , "main", "518d2713")
        NaxRiscv.git_setup("SpinalHDL", sdir, "https://github.com/SpinalHDL/SpinalHDL.git", "dev" , "56400992")
=======
        if NaxRiscv.update_repo != "no":
            NaxRiscv.git_setup("NaxRiscv", ndir, "https://github.com/SpinalHDL/NaxRiscv.git"  , "main", "15d2d10b" if NaxRiscv.update_repo=="recommended" else None)
            NaxRiscv.git_setup("SpinalHDL", sdir, "https://github.com/SpinalHDL/SpinalHDL.git", "dev" , "5a0592d1" if NaxRiscv.update_repo=="recommended" else None)
>>>>>>> 79392e6e

        gen_args = []
        gen_args.append(f"--netlist-name={NaxRiscv.netlist_name}")
        gen_args.append(f"--netlist-directory={vdir}")
        gen_args.append(f"--reset-vector={reset_address}")
        gen_args.append(f"--xlen={NaxRiscv.xlen}")
        for region in NaxRiscv.memory_regions:
            gen_args.append(f"--memory-region={region[0]},{region[1]},{region[2]},{region[3]}")
        for args in NaxRiscv.scala_args:
            gen_args.append(f"--scala-args={args}")
        if(NaxRiscv.jtag_tap) :
            gen_args.append(f"--with-jtag-tap")
        if(NaxRiscv.jtag_instruction) :
            gen_args.append(f"--with-jtag-instruction")
        if(NaxRiscv.jtag_tap or NaxRiscv.jtag_instruction):
            gen_args.append(f"--with-debug")
        for file in NaxRiscv.scala_paths:
            gen_args.append(f"--scala-file={file}")

        cmd = f"""cd {ndir} && sbt "runMain naxriscv.platform.LitexGen {" ".join(gen_args)}\""""
        print("NaxRiscv generation command :")
        print(cmd)
        if os.system(cmd) != 0:
            raise OSError('Failed to run sbt')


    def add_sources(self, platform):
        vdir = get_data_mod("cpu", "naxriscv").data_location
        print(f"NaxRiscv netlist : {self.netlist_name}")
        if NaxRiscv.no_netlist_cache or not os.path.exists(os.path.join(vdir, self.netlist_name + ".v")):
            self.generate_netlist(self.reset_address)

        # Add RAM.
        # By default, use Generic RAM implementation.
        ram_filename = "Ram_1w_1rs_Generic.v"
        # On Altera/Intel platforms, use specific implementation.
        from litex.build.altera import AlteraPlatform
        if isinstance(platform, AlteraPlatform):
            ram_filename = "Ram_1w_1rs_Intel.v"
        # On Efinix platforms, use specific implementation.
        from litex.build.efinix import EfinixPlatform
        if isinstance(platform, EfinixPlatform):
            ram_filename = "Ram_1w_1rs_Efinix.v"
        platform.add_source(os.path.join(vdir, ram_filename), "verilog")

        # Add Cluster.
        platform.add_source(os.path.join(vdir,  self.netlist_name + ".v"), "verilog")

    def add_soc_components(self, soc, soc_region_cls):
        # Set UART/Timer0 CSRs/IRQs to the ones used by OpenSBI.
        soc.csr.add("uart",   n=2)
        soc.csr.add("timer0", n=3)

        soc.irq.add("uart",   n=0)
        soc.irq.add("timer0", n=1)

        # Add OpenSBI region.
        soc.add_memory_region("opensbi", self.mem_map["main_ram"] + 0x00f0_0000, 0x8_0000, type="cached+linker")

        # Define ISA.
        soc.add_constant("CPU_ISA", NaxRiscv.get_arch())

        # Add PLIC Bus (AXILite Slave).
        self.plicbus = plicbus  = axi.AXILiteInterface(address_width=32, data_width=32)
        self.cpu_params.update(
            i_peripheral_plic_awvalid = plicbus.aw.valid,
            o_peripheral_plic_awready = plicbus.aw.ready,
            i_peripheral_plic_awaddr  = plicbus.aw.addr,
            i_peripheral_plic_awprot  = Constant(2),
            i_peripheral_plic_wvalid  = plicbus.w.valid,
            o_peripheral_plic_wready  = plicbus.w.ready,
            i_peripheral_plic_wdata   = plicbus.w.data,
            i_peripheral_plic_wstrb   = plicbus.w.strb,
            o_peripheral_plic_bvalid  = plicbus.b.valid,
            i_peripheral_plic_bready  = plicbus.b.ready,
            o_peripheral_plic_bresp   = plicbus.b.resp,
            i_peripheral_plic_arvalid = plicbus.ar.valid,
            o_peripheral_plic_arready = plicbus.ar.ready,
            i_peripheral_plic_araddr  = plicbus.ar.addr,
            i_peripheral_plic_arprot  = Constant(2),
            o_peripheral_plic_rvalid  = plicbus.r.valid,
            i_peripheral_plic_rready  = plicbus.r.ready,
            o_peripheral_plic_rdata   = plicbus.r.data,
            o_peripheral_plic_rresp   = plicbus.r.resp,
        )
        soc.bus.add_slave("plic", self.plicbus, region=soc_region_cls(origin=soc.mem_map.get("plic"), size=0x40_0000, cached=False))

        if NaxRiscv.jtag_tap:
            self.jtag_tms = Signal()
            self.jtag_tck = Signal()
            self.jtag_tdi = Signal()
            self.jtag_tdo = Signal()

            self.cpu_params.update(
                i_jtag_tms = self.jtag_tms,
                i_jtag_tck = self.jtag_tck,
                i_jtag_tdi = self.jtag_tdi,
                o_jtag_tdo = self.jtag_tdo,
            )

        if NaxRiscv.jtag_instruction:
            self.jtag_clk     = Signal()
            self.jtag_enable  = Signal()
            self.jtag_capture = Signal()
            self.jtag_shift   = Signal()
            self.jtag_update  = Signal()
            self.jtag_reset   = Signal()
            self.jtag_tdo     = Signal()
            self.jtag_tdi     = Signal()
            
            self.cpu_params.update(
                i_jtag_instruction_clk     = self.jtag_clk,
                i_jtag_instruction_enable  = self.jtag_enable,
                i_jtag_instruction_capture = self.jtag_capture,
                i_jtag_instruction_shift   = self.jtag_shift,
                i_jtag_instruction_update  = self.jtag_update,
                i_jtag_instruction_reset   = self.jtag_reset,
                i_jtag_instruction_tdi     = self.jtag_tdi,
                o_jtag_instruction_tdo     = self.jtag_tdo,
            )

        if NaxRiscv.jtag_instruction or NaxRiscv.jtag_tap:
            # Create PoR Clk Domain for debug_reset.
            self.clock_domains.cd_debug_por = ClockDomain()
            self.comb += self.cd_debug_por.clk.eq(ClockSignal("sys"))

            # Create PoR debug_reset.
            debug_reset = Signal(reset=1)
            self.sync.debug_por += debug_reset.eq(0)

            # Debug resets.
            debug_ndmreset      = Signal()
            debug_ndmreset_last = Signal()
            debug_ndmreset_rise = Signal()
            self.cpu_params.update(
                i_debug_reset    = debug_reset,
                o_debug_ndmreset = debug_ndmreset,
            )

            # Reset SoC's CRG when debug_ndmreset rising edge.
            self.sync.debug_por += debug_ndmreset_last.eq(debug_ndmreset)
            self.comb += debug_ndmreset_rise.eq(debug_ndmreset & ~debug_ndmreset_last)
            self.comb += If(debug_ndmreset_rise, soc.crg.rst.eq(1))

        # Add CLINT Bus (AXILite Slave).
        self.clintbus = clintbus = axi.AXILiteInterface(address_width=32, data_width=32)
        self.cpu_params.update(
            i_peripheral_clint_awvalid = clintbus.aw.valid,
            o_peripheral_clint_awready = clintbus.aw.ready,
            i_peripheral_clint_awaddr  = clintbus.aw.addr,
            i_peripheral_clint_awprot  = Constant(2),
            i_peripheral_clint_wvalid  = clintbus.w.valid,
            o_peripheral_clint_wready  = clintbus.w.ready,
            i_peripheral_clint_wdata   = clintbus.w.data,
            i_peripheral_clint_wstrb   = clintbus.w.strb,
            o_peripheral_clint_bvalid  = clintbus.b.valid,
            i_peripheral_clint_bready  = clintbus.b.ready,
            o_peripheral_clint_bresp   = clintbus.b.resp,
            i_peripheral_clint_arvalid = clintbus.ar.valid,
            o_peripheral_clint_arready = clintbus.ar.ready,
            i_peripheral_clint_araddr  = clintbus.ar.addr,
            i_peripheral_clint_arprot  = Constant(2),
            o_peripheral_clint_rvalid  = clintbus.r.valid,
            i_peripheral_clint_rready  = clintbus.r.ready,
            o_peripheral_clint_rdata   = clintbus.r.data,
            o_peripheral_clint_rresp   = clintbus.r.resp,
        )
        soc.bus.add_slave("clint", clintbus, region=soc_region_cls(origin=soc.mem_map.get("clint"), size=0x1_0000, cached=False))
        self.soc = soc # FIXME: Save SoC instance to retrieve the final mem layout on finalization.

    def add_memory_buses(self, address_width, data_width):
        nax_data_width = 64
        nax_burst_size = 64
        assert data_width >= nax_data_width   # FIXME: Only supporting up-conversion for now.
        assert data_width <= nax_burst_size*8 # FIXME: AXIUpConverter doing assumptions on minimal burst_size.

        ibus = axi.AXIInterface(
            data_width    = nax_data_width,
            address_width = 32,
            id_width      = 1,
        )
        dbus = axi.AXIInterface(
            data_width    = nax_data_width,
            address_width = 32,
            id_width      = 4,
        )
        self.memory_buses.append(ibus)
        self.memory_buses.append(dbus)

        self.cpu_params.update(
            # Instruction Memory Bus (Master).
            o_ram_ibus_arvalid = ibus.ar.valid,
            i_ram_ibus_arready = ibus.ar.ready,
            o_ram_ibus_araddr  = ibus.ar.addr,
            o_ram_ibus_arlen   = ibus.ar.len,
            o_ram_ibus_arsize  = ibus.ar.size,
            o_ram_ibus_arburst = ibus.ar.burst,
            i_ram_ibus_rvalid  = ibus.r.valid,
            o_ram_ibus_rready  = ibus.r.ready,
            i_ram_ibus_rdata   = ibus.r.data,
            i_ram_ibus_rresp   = ibus.r.resp,
            i_ram_ibus_rlast   = ibus.r.last,

            # Data Memory Bus (Master).
            o_ram_dbus_awvalid = dbus.aw.valid,
            i_ram_dbus_awready = dbus.aw.ready,
            o_ram_dbus_awaddr  = dbus.aw.addr,
            o_ram_dbus_awid    = dbus.aw.id,
            o_ram_dbus_awlen   = dbus.aw.len,
            o_ram_dbus_awsize  = dbus.aw.size,
            o_ram_dbus_awburst = dbus.aw.burst,
            o_ram_dbus_wvalid  = dbus.w.valid,
            i_ram_dbus_wready  = dbus.w.ready,
            o_ram_dbus_wdata   = dbus.w.data,
            o_ram_dbus_wstrb   = dbus.w.strb,
            o_ram_dbus_wlast   = dbus.w.last,
            i_ram_dbus_bvalid  = dbus.b.valid,
            o_ram_dbus_bready  = dbus.b.ready,
            i_ram_dbus_bid     = dbus.b.id,
            i_ram_dbus_bresp   = dbus.b.resp,
            o_ram_dbus_arvalid = dbus.ar.valid,
            i_ram_dbus_arready = dbus.ar.ready,
            o_ram_dbus_araddr  = dbus.ar.addr,
            o_ram_dbus_arid    = dbus.ar.id,
            o_ram_dbus_arlen   = dbus.ar.len,
            o_ram_dbus_arsize  = dbus.ar.size,
            o_ram_dbus_arburst = dbus.ar.burst,
            i_ram_dbus_rvalid  = dbus.r.valid,
            o_ram_dbus_rready  = dbus.r.ready,
            i_ram_dbus_rdata   = dbus.r.data,
            i_ram_dbus_rid     = dbus.r.id,
            i_ram_dbus_rresp   = dbus.r.resp,
            i_ram_dbus_rlast   = dbus.r.last,
        )

    def do_finalize(self):
        assert hasattr(self, "reset_address")
        self.find_scala_files()

        # Generate memory map from CPU perspective
        # naxriscv modes:
        # r,w,x,c  : readable, writeable, executable, caching allowed
        # io       : IO region (Implies P bus, preserve memory order, no dcache)
        # naxriscv bus:
        # p        : peripheral
        # m        : memory
        NaxRiscv.memory_regions = []
        for name, region in self.soc.bus.io_regions.items():
            NaxRiscv.memory_regions.append( (region.origin, region.size, "io", "p") ) # IO is only allowed on the p bus
        for name, region in self.soc.bus.regions.items():
            if region.linker: # remove virtual regions
                continue
            if len(self.memory_buses) and name == 'main_ram': # m bus
                bus = "m"
            else:
                bus = "p"
            mode = region.mode
            mode += "c" if region.cached else ""
            NaxRiscv.memory_regions.append( (region.origin, region.size, mode, bus) )

        self.generate_netlist_name(self.reset_address)

        # Do verilog instance.
        self.specials += Instance(self.netlist_name, **self.cpu_params)

        # Add verilog sources.
        self.add_sources(self.platform)<|MERGE_RESOLUTION|>--- conflicted
+++ resolved
@@ -235,14 +235,9 @@
         ndir = os.path.join(vdir, "ext", "NaxRiscv")
         sdir = os.path.join(vdir, "ext", "SpinalHDL")
 
-<<<<<<< HEAD
-        NaxRiscv.git_setup("NaxRiscv", ndir, "https://github.com/SpinalHDL/NaxRiscv.git"  , "main", "518d2713")
-        NaxRiscv.git_setup("SpinalHDL", sdir, "https://github.com/SpinalHDL/SpinalHDL.git", "dev" , "56400992")
-=======
         if NaxRiscv.update_repo != "no":
-            NaxRiscv.git_setup("NaxRiscv", ndir, "https://github.com/SpinalHDL/NaxRiscv.git"  , "main", "15d2d10b" if NaxRiscv.update_repo=="recommended" else None)
-            NaxRiscv.git_setup("SpinalHDL", sdir, "https://github.com/SpinalHDL/SpinalHDL.git", "dev" , "5a0592d1" if NaxRiscv.update_repo=="recommended" else None)
->>>>>>> 79392e6e
+            NaxRiscv.git_setup("NaxRiscv", ndir, "https://github.com/SpinalHDL/NaxRiscv.git"  , "main", "518d2713" if NaxRiscv.update_repo=="recommended" else None)
+            NaxRiscv.git_setup("SpinalHDL", sdir, "https://github.com/SpinalHDL/SpinalHDL.git", "dev" , "56400992" if NaxRiscv.update_repo=="recommended" else None)
 
         gen_args = []
         gen_args.append(f"--netlist-name={NaxRiscv.netlist_name}")
